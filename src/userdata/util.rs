--- conflicted
+++ resolved
@@ -434,9 +434,6 @@
     })
 }
 
-<<<<<<< HEAD
-=======
-#[cfg(feature = "luau")]
 unsafe fn push_userdata_metatable_namecall(
     state: *mut ffi::lua_State,
     methods_map: FxHashMap<Vec<u8>, CallbackPtr>,
@@ -466,17 +463,6 @@
     })
 }
 
-// This method is called by Lua GC when it's time to collect the userdata.
-//
-// This method is usually used to collect internal userdata.
-#[cfg(not(feature = "luau"))]
-pub(crate) unsafe extern "C-unwind" fn collect_userdata<T>(state: *mut ffi::lua_State) -> c_int {
-    let ud = get_userdata::<T>(state, -1);
-    ptr::drop_in_place(ud);
-    0
-}
-
->>>>>>> 54907f80
 // This method is called by Luau GC when it's time to collect the userdata.
 pub(crate) unsafe extern "C" fn collect_userdata<T>(
     state: *mut ffi::lua_State,
