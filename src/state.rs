use std::any::TypeId;
use std::cell::{BorrowError, BorrowMutError, RefCell};
use std::marker::PhantomData;
use std::ops::Deref;
use std::os::raw::{c_char, c_int};
use std::panic::Location;
use std::result::Result as StdResult;
use std::{fmt, mem, ptr};

use crate::chunk::{AsChunk, Chunk};
use crate::debug::Debug;
use crate::error::{Error, Result};
use crate::function::Function;
use crate::memory::MemoryState;
use crate::multi::MultiValue;
use crate::scope::Scope;
use crate::stdlib::StdLib;
use crate::string::String;
use crate::table::Table;
use crate::thread::Thread;
use crate::traits::{FromLua, FromLuaMulti, IntoLua, IntoLuaMulti};
use crate::types::{
    AppDataRef, AppDataRefMut, ArcReentrantMutexGuard, Integer, LuaType, MaybeSend, Number, ReentrantMutex,
    ReentrantMutexGuard, RegistryKey, VmState, XRc, XWeak,
};
use crate::userdata::{AnyUserData, UserData, UserDataProxy, UserDataRegistry, UserDataStorage};
use crate::util::{assert_stack, check_stack, protect_lua_closure, push_string, rawset_field, StackGuard};
use crate::value::{Nil, Value};

use crate::{buffer::Buffer, chunk::Compiler};

#[cfg(feature = "async")]
use {
    crate::types::LightUserData,
    std::future::{self, Future},
    std::task::Poll,
};

#[cfg(feature = "serde")]
use serde::Serialize;

pub(crate) use extra::ExtraData;
pub use raw::RawLua;
pub(crate) use util::callback_error_ext;

/// Top level Lua struct which represents an instance of Lua VM.
pub struct Lua {
    pub(self) raw: XRc<ReentrantMutex<RawLua>>,
    // Controls whether garbage collection should be run on drop
    pub(self) collect_garbage: bool,
}

/// Weak reference to Lua instance.
///
/// This can used to prevent circular references between Lua and Rust objects.
#[derive(Clone)]
pub struct WeakLua(XWeak<ReentrantMutex<RawLua>>);

pub(crate) struct LuaGuard(ArcReentrantMutexGuard<RawLua>);

/// Mode of the Lua garbage collector (GC).
///
/// In Lua 5.4 GC can work in two modes: incremental and generational.
/// Previous Lua versions support only incremental GC.
///
/// More information can be found in the Lua [documentation].
///
/// [documentation]: https://www.lua.org/manual/5.4/manual.html#2.5
#[derive(Clone, Copy, Debug, PartialEq, Eq)]
pub enum GCMode {
    Incremental,
}

/// Controls Lua interpreter behavior such as Rust panics handling.
#[derive(Clone, Debug)]
#[non_exhaustive]
pub struct LuaOptions {
    /// Catch Rust panics when using [`pcall`]/[`xpcall`].
    ///
    /// If disabled, wraps these functions and automatically resumes panic if found.
    /// Also in Lua 5.1 adds ability to provide arguments to [`xpcall`] similar to Lua >= 5.2.
    ///
    /// If enabled, keeps [`pcall`]/[`xpcall`] unmodified.
    /// Panics are still automatically resumed if returned to the Rust side.
    ///
    /// Default: **true**
    ///
    /// [`pcall`]: https://www.lua.org/manual/5.4/manual.html#pdf-pcall
    /// [`xpcall`]: https://www.lua.org/manual/5.4/manual.html#pdf-xpcall
    pub catch_rust_panics: bool,

    /// Max size of thread (coroutine) object pool used to execute asynchronous functions.
    ///
    /// Default: **0** (disabled)
    ///
    /// [`lua_resetthread`]: https://www.lua.org/manual/5.4/manual.html#lua_resetthread
    #[cfg(feature = "async")]
    #[cfg_attr(docsrs, doc(cfg(feature = "async")))]
    pub thread_pool_size: usize,
}

impl Default for LuaOptions {
    fn default() -> Self {
        const { LuaOptions::new() }
    }
}

impl LuaOptions {
    /// Returns a new instance of `LuaOptions` with default parameters.
    pub const fn new() -> Self {
        LuaOptions {
            catch_rust_panics: true,
            #[cfg(feature = "async")]
            thread_pool_size: 0,
        }
    }

    /// Sets [`catch_rust_panics`] option.
    ///
    /// [`catch_rust_panics`]: #structfield.catch_rust_panics
    #[must_use]
    pub const fn catch_rust_panics(mut self, enabled: bool) -> Self {
        self.catch_rust_panics = enabled;
        self
    }

    /// Sets [`thread_pool_size`] option.
    ///
    /// [`thread_pool_size`]: #structfield.thread_pool_size
    #[cfg(feature = "async")]
    #[cfg_attr(docsrs, doc(cfg(feature = "async")))]
    #[must_use]
    pub const fn thread_pool_size(mut self, size: usize) -> Self {
        self.thread_pool_size = size;
        self
    }
}

impl Drop for Lua {
    fn drop(&mut self) {
        if self.collect_garbage {
            let _ = self.gc_collect();
        }
    }
}

impl Clone for Lua {
    #[inline]
    fn clone(&self) -> Self {
        Lua {
            raw: XRc::clone(&self.raw),
            collect_garbage: false,
        }
    }
}

impl fmt::Debug for Lua {
    fn fmt(&self, f: &mut fmt::Formatter) -> fmt::Result {
        write!(f, "Lua({:p})", self.lock().state())
    }
}

impl Default for Lua {
    #[inline]
    fn default() -> Self {
        Lua::new()
    }
}

impl Lua {
    /// Creates a new Lua state and loads the **safe** subset of the standard libraries.
    ///
    /// # Safety
    /// The created Lua state will have _some_ safety guarantees and will not allow to load unsafe
    /// standard libraries or C modules.
    ///
    /// See [`StdLib`] documentation for a list of unsafe modules that cannot be loaded.
    pub fn new() -> Lua {
        ulua_expect!(
            Self::new_with(StdLib::ALL_SAFE, LuaOptions::default()),
            "Cannot create a Lua state"
        )
    }

    /// Creates a new Lua state and loads all the standard libraries.
    ///
    /// # Safety
    /// The created Lua state will not have safety guarantees and will allow to load C modules.
    pub unsafe fn unsafe_new() -> Lua {
        Self::unsafe_new_with(StdLib::ALL, LuaOptions::default())
    }

    /// Creates a new Lua state and loads the specified safe subset of the standard libraries.
    ///
    /// Use the [`StdLib`] flags to specify the libraries you want to load.
    ///
    /// # Safety
    /// The created Lua state will have _some_ safety guarantees and will not allow to load unsafe
    /// standard libraries or C modules.
    ///
    /// See [`StdLib`] documentation for a list of unsafe modules that cannot be loaded.
    pub fn new_with(libs: StdLib, options: LuaOptions) -> Result<Lua> {
        let lua = unsafe { Self::inner_new(libs, options) };

        lua.lock().mark_safe();

        Ok(lua)
    }

    /// Creates a new Lua state and loads the specified subset of the standard libraries.
    ///
    /// Use the [`StdLib`] flags to specify the libraries you want to load.
    ///
    /// # Safety
    /// The created Lua state will not have safety guarantees and allow to load C modules.
    pub unsafe fn unsafe_new_with(libs: StdLib, options: LuaOptions) -> Lua {
        // Workaround to avoid stripping a few unused Lua symbols that could be imported
        // by C modules in unsafe mode
        let mut _symbols: Vec<*const extern "C-unwind" fn()> =
            vec![ffi::lua_isuserdata as _, ffi::lua_tocfunction as _];

        Self::inner_new(libs, options)
    }

    /// Creates a new Lua state with required `libs` and `options`
    unsafe fn inner_new(libs: StdLib, options: LuaOptions) -> Lua {
        let lua = Lua {
            raw: RawLua::new(libs, &options),
            collect_garbage: true,
        };

        ulua_expect!(lua.configure_luau(), "Error configuring Luau");

        lua
    }

    /// Returns or constructs Lua instance from a raw state.
    ///
    /// Once initialized, the returned Lua instance is cached in the registry and can be retrieved
    /// by calling this function again.
    ///
    /// # Safety
    /// The `Lua` must outlive the chosen lifetime `'a`.
    #[inline]
    pub unsafe fn get_or_init_from_ptr<'a>(state: *mut ffi::lua_State) -> &'a Lua {
        debug_assert!(!state.is_null(), "Lua state is null");
        match ExtraData::get(state) {
            extra if !extra.is_null() => (*extra).lua(),
            _ => {
                // The `owned` flag is set to `false` as we don't own the Lua state.
                RawLua::init_from_ptr(state, false);
                (*ExtraData::get(state)).lua()
            }
        }
    }

    /// Calls provided function passing a raw lua state.
    ///
    /// The arguments will be pushed onto the stack before calling the function.
    ///
    /// This method ensures that the Lua instance is locked while the function is called
    /// and restores Lua stack after the function returns.
    ///
    /// # Example
    /// ```
    /// # use ulua::{Lua, Result};
    /// # fn main() -> Result<()> {
    /// let lua = Lua::new();
    /// let n: i32 = unsafe {
    ///     let nums = (3, 4, 5);
    ///     lua.exec_raw(nums, |state| {
    ///         let n = ffi::lua_gettop(state);
    ///         let mut sum = 0;
    ///         for i in 1..=n {
    ///             sum += ffi::lua_tointeger(state, i);
    ///         }
    ///         ffi::lua_pop(state, n);
    ///         ffi::lua_pushinteger(state, sum);
    ///     })
    /// }?;
    /// assert_eq!(n, 12);
    /// # Ok(())
    /// # }
    /// ```
    #[allow(clippy::missing_safety_doc)]
    pub unsafe fn exec_raw<R: FromLuaMulti>(
        &self,
        args: impl IntoLuaMulti,
        f: impl FnOnce(*mut ffi::lua_State),
    ) -> Result<R> {
        let lua = self.lock();
        let state = lua.state();
        let _sg = StackGuard::new(state);
        let stack_start = ffi::lua_gettop(state);
        let nargs = args.push_into_stack_multi(&lua, state)?;
        check_stack(state, 3)?;
        protect_lua_closure::<_, ()>(state, nargs, ffi::LUA_MULTRET, f)?;
        let nresults = ffi::lua_gettop(state) - stack_start;
        R::from_stack_multi(nresults, &lua, state)
    }

    /// Loads the specified subset of the standard libraries into an existing Lua state.
    ///
    /// Use the [`StdLib`] flags to specify the libraries you want to load.
    pub fn load_std_libs(&self, libs: StdLib) -> Result<()> {
        unsafe { self.lock().load_std_libs(libs) }
    }

    /// Registers module into an existing Lua state using the specified value.
    ///
    /// After registration, the given value will always be immediately returned when the
    /// given module is [required].
    ///
    /// [required]: https://www.lua.org/manual/5.4/manual.html#pdf-require
    pub fn register_module(&self, modname: &str, value: impl IntoLua) -> Result<()> {
        const LOADED_MODULES_KEY: *const c_char = ffi::LUA_REGISTERED_MODULES_TABLE;

        if !modname.starts_with('@') {
            return Err(Error::runtime("module name must begin with '@'"));
        }

        let modname = modname.to_ascii_lowercase();
        unsafe {
            self.exec_raw::<()>(value, |state| {
                ffi::luaL_getsubtable(state, ffi::LUA_REGISTRYINDEX, LOADED_MODULES_KEY);
                ffi::lua_pushlstring(state, modname.as_ptr() as *const c_char, modname.len() as _);
                ffi::lua_pushvalue(state, -3);
                ffi::lua_rawset(state, -3);
            })
        }
    }

    /// Unloads module `modname`.
    ///
    /// This method does not support unloading binary Lua modules since they are internally cached
    /// and can be unloaded only by closing Lua state.
    ///
    /// This is similar to calling [`Lua::register_module`] with `Nil` value.
    ///
    /// [`package.loaded`]: https://www.lua.org/manual/5.4/manual.html#pdf-package.loaded
    pub fn unload_module(&self, modname: &str) -> Result<()> {
        self.register_module(modname, Nil)
    }

    // Executes module entrypoint function, which returns only one Value.
    // The returned value then pushed onto the stack.
    #[doc(hidden)]
    #[cfg(not(tarpaulin_include))]
    pub unsafe fn entrypoint<F, A, R>(state: *mut ffi::lua_State, func: F) -> c_int
    where
        F: FnOnce(&Lua, A) -> Result<R>,
        A: FromLuaMulti,
        R: IntoLua,
    {
        // Make sure that Lua is initialized
        let _ = Self::get_or_init_from_ptr(state);

        callback_error_ext(state, ptr::null_mut(), true, move |extra, nargs| {
            let rawlua = (*extra).raw_lua();
            let args = A::from_stack_args(nargs, 1, None, rawlua, state)?;
            func(rawlua.lua(), args)?.push_into_stack(rawlua, state)?;
            Ok(1)
        })
    }

    // A simple module entrypoint without arguments
    #[doc(hidden)]
    #[cfg(not(tarpaulin_include))]
    pub unsafe fn entrypoint1<F, R>(state: *mut ffi::lua_State, func: F) -> c_int
    where
        F: FnOnce(&Lua) -> Result<R>,
        R: IntoLua,
    {
        Self::entrypoint(state, move |lua, _: ()| func(lua))
    }

    /// Enables (or disables) sandbox mode on this Lua instance.
    ///
    /// This method, in particular:
    /// - Set all libraries to read-only
    /// - Set all builtin metatables to read-only
    /// - Set globals to read-only (and activates safeenv)
    /// - Setup local environment table that performs writes locally and proxies reads to the global
    ///   environment.
    ///
    /// # Examples
    ///
    /// ```
    /// # use ulua::{Lua, Result};
    /// # fn main() -> Result<()> {
    /// let lua = Lua::new();
    ///
    /// lua.sandbox(true)?;
    /// lua.load("var = 123").exec()?;
    /// assert_eq!(lua.globals().get::<u32>("var")?, 123);
    ///
    /// // Restore the global environment (clear changes made in sandbox)
    /// lua.sandbox(false)?;
    /// assert_eq!(lua.globals().get::<Option<u32>>("var")?, None);
    /// # Ok(())
    /// # }
    /// ```
    pub fn sandbox(&self, enabled: bool) -> Result<()> {
        let lua = self.lock();
        unsafe {
            if (*lua.extra.get()).sandboxed != enabled {
                let state = lua.main_state();
                check_stack(state, 3)?;
                protect_lua!(state, 0, 0, |state| {
                    if enabled {
                        ffi::luaL_sandbox(state, 1);
                        ffi::luaL_sandboxthread(state);
                    } else {
                        // Restore original `LUA_GLOBALSINDEX`
                        ffi::lua_xpush(lua.ref_thread(), state, ffi::LUA_GLOBALSINDEX);
                        ffi::lua_replace(state, ffi::LUA_GLOBALSINDEX);
                        ffi::luaL_sandbox(state, 0);
                    }
                })?;
                (*lua.extra.get()).sandboxed = enabled;
            }
            Ok(())
        }
    }

    /// Sets an interrupt function that will periodically be called by Luau VM.
    ///
    /// Any Luau code is guaranteed to call this handler "eventually"
    /// (in practice this can happen at any function call or at any loop iteration).
    /// This is similar to `Lua::set_hook` but in more simplified form.
    ///
    /// The provided interrupt function can error, and this error will be propagated through
    /// the Luau code that was executing at the time the interrupt was triggered.
    /// Also this can be used to implement continuous execution limits by instructing Luau VM to
    /// yield by returning [`VmState::Yield`]. The yield will happen only at yieldable points
    /// of execution (not across metamethod/C-call boundaries).
    ///
    /// # Example
    ///
    /// Periodically yield Luau VM to suspend execution.
    ///
    /// ```
    /// # use std::sync::{Arc, atomic::{AtomicU64, Ordering}};
    /// # use ulua::{Lua, Result, ThreadStatus, VmState};
    /// # fn main() -> Result<()> {
    /// let lua = Lua::new();
    /// let count = Arc::new(AtomicU64::new(0));
    /// lua.set_interrupt(move |_| {
    ///     if count.fetch_add(1, Ordering::Relaxed) % 2 == 0 {
    ///         return Ok(VmState::Yield);
    ///     }
    ///     Ok(VmState::Continue)
    /// });
    ///
    /// let co = lua.create_thread(
    ///     lua.load(r#"
    ///         local b = 0
    ///         for _, x in ipairs({1, 2, 3}) do b += x end
    ///     "#)
    ///     .into_function()?,
    /// )?;
    /// while co.status() == ThreadStatus::Resumable {
    ///     co.resume::<()>(())?;
    /// }
    /// # Ok(())
    /// # }
    /// ```
    pub fn set_interrupt<F>(&self, callback: F)
    where
        F: Fn(&Lua) -> Result<VmState> + MaybeSend + 'static,
    {
        unsafe extern "C-unwind" fn interrupt_proc(state: *mut ffi::lua_State, gc: c_int) {
            if gc >= 0 {
                // We don't support GC interrupts since they cannot survive Lua exceptions
                return;
            }
            let result = callback_error_ext(state, ptr::null_mut(), false, move |extra, _| {
                let interrupt_cb = (*extra).interrupt_callback.clone();
                let interrupt_cb = ulua_expect!(interrupt_cb, "no interrupt callback set in interrupt_proc");
                if XRc::strong_count(&interrupt_cb) > 2 {
                    return Ok(VmState::Continue); // Don't allow recursion
                }
                interrupt_cb((*extra).lua())
            });
            match result {
                VmState::Continue => {}
                VmState::Yield => {
                    // We can yield only at yieldable points, otherwise ignore and continue
                    if ffi::lua_isyieldable(state) != 0 {
                        ffi::lua_yield(state, 0);
                    }
                }
            }
        }

        // Set interrupt callback
        let lua = self.lock();
        unsafe {
            (*lua.extra.get()).interrupt_callback = Some(XRc::new(callback));
            (*ffi::lua_callbacks(lua.main_state())).interrupt = Some(interrupt_proc);
        }
    }

    /// Removes any interrupt function previously set by `set_interrupt`.
    ///
    /// This function has no effect if an 'interrupt' was not previously set.
    pub fn remove_interrupt(&self) {
        let lua = self.lock();
        unsafe {
            (*lua.extra.get()).interrupt_callback = None;
            (*ffi::lua_callbacks(lua.main_state())).interrupt = None;
        }
    }

    /// Sets a thread creation callback that will be called when a thread is created.
    pub fn set_thread_creation_callback<F>(&self, callback: F)
    where
        F: Fn(&Lua, Thread) -> Result<()> + MaybeSend + 'static,
    {
        let lua = self.lock();
        unsafe {
            (*lua.extra.get()).thread_creation_callback = Some(XRc::new(callback));
            (*ffi::lua_callbacks(lua.main_state())).userthread = Some(Self::userthread_proc);
        }
    }

    /// Sets a thread collection callback that will be called when a thread is destroyed.
    ///
    /// Luau GC does not support exceptions during collection, so the callback must be
    /// non-panicking. If the callback panics, the program will be aborted.
    pub fn set_thread_collection_callback<F>(&self, callback: F)
    where
        F: Fn(crate::LightUserData) + MaybeSend + 'static,
    {
        let lua = self.lock();
        unsafe {
            (*lua.extra.get()).thread_collection_callback = Some(XRc::new(callback));
            (*ffi::lua_callbacks(lua.main_state())).userthread = Some(Self::userthread_proc);
        }
    }

    unsafe extern "C-unwind" fn userthread_proc(parent: *mut ffi::lua_State, child: *mut ffi::lua_State) {
        let extra = ExtraData::get(child);
        if !parent.is_null() {
            // Thread is created
            let callback = match (*extra).thread_creation_callback {
                Some(ref cb) => cb.clone(),
                None => return,
            };
            if XRc::strong_count(&callback) > 2 {
                return; // Don't allow recursion
            }
            ffi::lua_pushthread(child);
            ffi::lua_xmove(child, (*extra).ref_thread, 1);
            let value = Thread((*extra).raw_lua().pop_ref_thread(), child);
            callback_error_ext(parent, extra, false, move |extra, _| {
                callback((*extra).lua(), value)
            })
        } else {
            // Thread is about to be collected
            let callback = match (*extra).thread_collection_callback {
                Some(ref cb) => cb.clone(),
                None => return,
            };

            // We need to wrap the callback call in non-unwind function as it's not safe to unwind when
            // Luau GC is running.
            // This will trigger `abort()` if the callback panics.
            unsafe extern "C" fn run_callback(
                callback: *const crate::types::ThreadCollectionCallback,
                value: *mut ffi::lua_State,
            ) {
                (*callback)(crate::LightUserData(value as _));
            }

            (*extra).running_gc = true;
            run_callback(&callback, child);
            (*extra).running_gc = false;
        }
    }

    /// Removes any thread creation or collection callbacks previously set by
    /// [`Lua::set_thread_creation_callback`] or [`Lua::set_thread_collection_callback`].
    ///
    /// This function has no effect if a thread callbacks were not previously set.
    pub fn remove_thread_callbacks(&self) {
        let lua = self.lock();
        unsafe {
            let extra = lua.extra.get();
            (*extra).thread_creation_callback = None;
            (*extra).thread_collection_callback = None;
            (*ffi::lua_callbacks(lua.main_state())).userthread = None;
        }
    }

    /// Gets information about the interpreter runtime stack at a given level.
    ///
    /// This function calls callback `f`, passing the [`Debug`] structure that can be used to get
    /// information about the function executing at a given level.
    /// Level `0` is the current running function, whereas level `n+1` is the function that has
    /// called level `n` (except for tail calls, which do not count in the stack).
    pub fn inspect_stack<R>(&self, level: usize, f: impl FnOnce(&Debug) -> R) -> Option<R> {
        let lua = self.lock();
        unsafe {
            let mut ar = mem::zeroed::<ffi::lua_Debug>();
            let level = level as c_int;
            if ffi::lua_getinfo(lua.state(), level, cstr!(""), &mut ar) == 0 {
                return None;
            }

            Some(f(&Debug::new(&lua, level, &mut ar)))
        }
    }

    /// Returns the amount of memory (in bytes) currently used inside this Lua state.
    pub fn used_memory(&self) -> usize {
        let lua = self.lock();
        let state = lua.main_state();
        unsafe {
            match MemoryState::get(state) {
                mem_state if !mem_state.is_null() => (*mem_state).used_memory(),
                _ => {
                    // Get data from the Lua GC
                    let used_kbytes = ffi::lua_gc(state, ffi::LUA_GCCOUNT, 0);
                    let used_kbytes_rem = ffi::lua_gc(state, ffi::LUA_GCCOUNTB, 0);
                    (used_kbytes as usize) * 1024 + (used_kbytes_rem as usize)
                }
            }
        }
    }

    /// Sets a memory limit (in bytes) on this Lua state.
    ///
    /// Once an allocation occurs that would pass this memory limit, a `Error::MemoryError` is
    /// generated instead.
    /// Returns previous limit (zero means no limit).
    ///
    /// Does not work in module mode where Lua state is managed externally.
    pub fn set_memory_limit(&self, limit: usize) -> Result<usize> {
        let lua = self.lock();
        unsafe {
            match MemoryState::get(lua.state()) {
                mem_state if !mem_state.is_null() => Ok((*mem_state).set_memory_limit(limit)),
                _ => Err(Error::MemoryControlNotAvailable),
            }
        }
    }

    /// Returns `true` if the garbage collector is currently running automatically.
    pub fn gc_is_running(&self) -> bool {
        let lua = self.lock();
        unsafe { ffi::lua_gc(lua.main_state(), ffi::LUA_GCISRUNNING, 0) != 0 }
    }

    /// Stop the Lua GC from running
    pub fn gc_stop(&self) {
        let lua = self.lock();
        unsafe { ffi::lua_gc(lua.main_state(), ffi::LUA_GCSTOP, 0) };
    }

    /// Restarts the Lua GC if it is not running
    pub fn gc_restart(&self) {
        let lua = self.lock();
        unsafe { ffi::lua_gc(lua.main_state(), ffi::LUA_GCRESTART, 0) };
    }

    /// Perform a full garbage-collection cycle.
    ///
    /// It may be necessary to call this function twice to collect all currently unreachable
    /// objects. Once to finish the current gc cycle, and once to start and finish the next cycle.
    pub fn gc_collect(&self) -> Result<()> {
        let lua = self.lock();
        let state = lua.main_state();
        unsafe {
            check_stack(state, 2)?;
            protect_lua!(state, 0, 0, fn(state) ffi::lua_gc(state, ffi::LUA_GCCOLLECT, 0))
        }
    }

    /// Steps the garbage collector one indivisible step.
    ///
    /// Returns `true` if this has finished a collection cycle.
    pub fn gc_step(&self) -> Result<bool> {
        self.gc_step_kbytes(0)
    }

    /// Steps the garbage collector as though memory had been allocated.
    ///
    /// if `kbytes` is 0, then this is the same as calling `gc_step`. Returns true if this step has
    /// finished a collection cycle.
    pub fn gc_step_kbytes(&self, kbytes: c_int) -> Result<bool> {
        let lua = self.lock();
        let state = lua.main_state();
        unsafe {
            check_stack(state, 3)?;
            protect_lua!(state, 0, 0, |state| {
                ffi::lua_gc(state, ffi::LUA_GCSTEP, kbytes) != 0
            })
        }
    }

    /// Sets the `pause` value of the collector.
    ///
    /// Returns the previous value of `pause`. More information can be found in the Lua
    /// [documentation].
    ///
    /// For Luau this parameter sets GC goal
    ///
    /// [documentation]: https://www.lua.org/manual/5.4/manual.html#2.5
    pub fn gc_set_pause(&self, pause: c_int) -> c_int {
        let lua = self.lock();
        let state = lua.main_state();
        unsafe {
            return ffi::lua_gc(state, ffi::LUA_GCSETGOAL, pause);
        }
    }

    /// Sets the `step multiplier` value of the collector.
    ///
    /// Returns the previous value of the `step multiplier`. More information can be found in the
    /// Lua [documentation].
    ///
    /// [documentation]: https://www.lua.org/manual/5.4/manual.html#2.5
    pub fn gc_set_step_multiplier(&self, step_multiplier: c_int) -> c_int {
        let lua = self.lock();
        unsafe { ffi::lua_gc(lua.main_state(), ffi::LUA_GCSETSTEPMUL, step_multiplier) }
    }

    /// Changes the collector to incremental mode with the given parameters.
    ///
    /// Returns the previous mode (always `GCMode::Incremental` in Lua < 5.4).
    /// More information can be found in the Lua [documentation].
    ///
    /// [documentation]: https://www.lua.org/manual/5.4/manual.html#2.5.1
    pub fn gc_inc(&self, pause: c_int, step_multiplier: c_int, step_size: c_int) -> GCMode {
        let lua = self.lock();
        let state = lua.main_state();

        unsafe {
            if pause > 0 {
                ffi::lua_gc(state, ffi::LUA_GCSETGOAL, pause);
            }

            if step_multiplier > 0 {
                ffi::lua_gc(state, ffi::LUA_GCSETSTEPMUL, step_multiplier);
            }

            if step_size > 0 {
                ffi::lua_gc(state, ffi::LUA_GCSETSTEPSIZE, step_size);
            }

            GCMode::Incremental
        }
    }

    /// Sets a default Luau compiler (with custom options).
    ///
    /// This compiler will be used by default to load all Lua chunks
    /// including via `require` function.
    ///
    /// See [`Compiler`] for details and possible options.
    pub fn set_compiler(&self, compiler: Compiler) {
        let lua = self.lock();
        unsafe { (*lua.extra.get()).compiler = Some(compiler) };
    }

    /// Toggles JIT compilation mode for new chunks of code.
    ///
    /// By default JIT is enabled. Changing this option does not have any effect on
    /// already loaded functions.
    pub fn enable_jit(&self, enable: bool) {
        let lua = self.lock();
        unsafe { (*lua.extra.get()).enable_jit = enable };
    }

    /// Sets Luau feature flag (global setting).
    ///
    /// See https://github.com/luau-lang/luau/blob/master/CONTRIBUTING.md#feature-flags for details.
    #[doc(hidden)]
    #[allow(clippy::result_unit_err)]
    pub fn set_fflag(name: &str, enabled: bool) -> StdResult<(), ()> {
        if let Ok(name) = std::ffi::CString::new(name) {
            if unsafe { ffi::luau_setfflag(name.as_ptr(), enabled as c_int) != 0 } {
                return Ok(());
            }
        }
        Err(())
    }

    /// Returns Lua source code as a `Chunk` builder type.
    ///
    /// In order to actually compile or run the resulting code, you must call [`Chunk::exec`] or
    /// similar on the returned builder. Code is not even parsed until one of these methods is
    /// called.
    ///
    /// [`Chunk::exec`]: crate::Chunk::exec
    #[track_caller]
    pub fn load<'a>(&self, chunk: impl AsChunk + 'a) -> Chunk<'a> {
        self.load_with_location(chunk, Location::caller())
    }

    pub(crate) fn load_with_location<'a>(
        &self,
        chunk: impl AsChunk + 'a,
        location: &'static Location<'static>,
    ) -> Chunk<'a> {
        Chunk {
            lua: self.weak(),
            name: chunk
                .name()
                .unwrap_or_else(|| format!("@{}:{}", location.file(), location.line())),
            env: chunk.environment(self),
            mode: chunk.mode(),
            source: chunk.source(),
            compiler: unsafe { (*self.lock().extra.get()).compiler.clone() },
        }
    }

    /// Creates and returns an interned Lua string.
    ///
    /// Lua strings can be arbitrary `[u8]` data including embedded nulls, so in addition to `&str`
    /// and `&String`, you can also pass plain `&[u8]` here.
    #[inline]
    pub fn create_string(&self, s: impl AsRef<[u8]>) -> Result<String> {
        unsafe { self.lock().create_string(s) }
    }

    /// Creates and returns a Luau [buffer] object from a byte slice of data.
    ///
    /// [buffer]: https://luau.org/library#buffer-library
    pub fn create_buffer(&self, data: impl AsRef<[u8]>) -> Result<Buffer> {
        let lua = self.lock();
        let data = data.as_ref();
        unsafe {
            let (ptr, buffer) = lua.create_buffer_with_capacity(data.len())?;
            ptr.copy_from_nonoverlapping(data.as_ptr(), data.len());
            Ok(buffer)
        }
    }

    /// Creates and returns a Luau [buffer] object with the specified size.
    ///
    /// Size limit is 1GB. All bytes will be initialized to zero.
    ///
    /// [buffer]: https://luau.org/library#buffer-library
    pub fn create_buffer_with_capacity(&self, size: usize) -> Result<Buffer> {
        unsafe { Ok(self.lock().create_buffer_with_capacity(size)?.1) }
    }

    /// Creates and returns a new empty table.
    #[inline]
    pub fn create_table(&self) -> Result<Table> {
        self.create_table_with_capacity(0, 0)
    }

    /// Creates and returns a new empty table, with the specified capacity.
    ///
    /// - `narr` is a hint for how many elements the table will have as a sequence.
    /// - `nrec` is a hint for how many other elements the table will have.
    ///
    /// Lua may use these hints to preallocate memory for the new table.
    pub fn create_table_with_capacity(&self, narr: usize, nrec: usize) -> Result<Table> {
        unsafe { self.lock().create_table_with_capacity(narr, nrec) }
    }

    /// Creates a table and fills it with values from an iterator.
    pub fn create_table_from<K, V>(&self, iter: impl IntoIterator<Item = (K, V)>) -> Result<Table>
    where
        K: IntoLua,
        V: IntoLua,
    {
        unsafe { self.lock().create_table_from(iter) }
    }

    /// Creates a table from an iterator of values, using `1..` as the keys.
    pub fn create_sequence_from<T>(&self, iter: impl IntoIterator<Item = T>) -> Result<Table>
    where
        T: IntoLua,
    {
        unsafe { self.lock().create_sequence_from(iter) }
    }

    /// Wraps a Rust function or closure, creating a callable Lua function handle to it.
    ///
    /// The function's return value is always a `Result`: If the function returns `Err`, the error
    /// is raised as a Lua error, which can be caught using `(x)pcall` or bubble up to the Rust code
    /// that invoked the Lua code. This allows using the `?` operator to propagate errors through
    /// intermediate Lua code.
    ///
    /// If the function returns `Ok`, the contained value will be converted to one or more Lua
    /// values. For details on Rust-to-Lua conversions, refer to the [`IntoLua`] and
    /// [`IntoLuaMulti`] traits.
    ///
    /// # Examples
    ///
    /// Create a function which prints its argument:
    ///
    /// ```
    /// # use ulua::{Lua, Result};
    /// # fn main() -> Result<()> {
    /// # let lua = Lua::new();
    /// let greet = lua.create_function(|_, name: String| {
    ///     println!("Hello, {}!", name);
    ///     Ok(())
    /// });
    /// # let _ = greet;    // used
    /// # Ok(())
    /// # }
    /// ```
    ///
    /// Use tuples to accept multiple arguments:
    ///
    /// ```
    /// # use ulua::{Lua, Result};
    /// # fn main() -> Result<()> {
    /// # let lua = Lua::new();
    /// let print_person = lua.create_function(|_, (name, age): (String, u8)| {
    ///     println!("{} is {} years old!", name, age);
    ///     Ok(())
    /// });
    /// # let _ = print_person;    // used
    /// # Ok(())
    /// # }
    /// ```
    pub fn create_function<F, A, R>(&self, func: F) -> Result<Function>
    where
        F: Fn(&Lua, A) -> Result<R> + MaybeSend + 'static,
        A: FromLuaMulti,
        R: IntoLuaMulti,
    {
        (self.lock()).create_callback(Box::new(move |rawlua, nargs| unsafe {
            let state = rawlua.state();
            let args = A::from_stack_args(nargs, 1, None, rawlua, state)?;
            func(rawlua.lua(), args)?.push_into_stack_multi(rawlua, state)
        }))
    }

    /// Wraps a Rust mutable closure, creating a callable Lua function handle to it.
    ///
    /// This is a version of [`Lua::create_function`] that accepts a `FnMut` argument.
    pub fn create_function_mut<F, A, R>(&self, func: F) -> Result<Function>
    where
        F: FnMut(&Lua, A) -> Result<R> + MaybeSend + 'static,
        A: FromLuaMulti,
        R: IntoLuaMulti,
    {
        let func = RefCell::new(func);
        self.create_function(move |lua, args| {
            (*func.try_borrow_mut().map_err(|_| Error::RecursiveMutCallback)?)(lua, args)
        })
    }

    /// Wraps a C function, creating a callable Lua function handle to it.
    ///
    /// # Safety
    /// This function is unsafe because provides a way to execute unsafe C function.
    pub unsafe fn create_c_function(&self, func: ffi::lua_CFunction) -> Result<Function> {
        let lua = self.lock();

        // Lua <5.2 requires memory allocation to push a C function
        let state = lua.state();
        {
            let _sg = StackGuard::new(state);
            check_stack(state, 3)?;

            if lua.unlikely_memory_error() {
                ffi::lua_pushcfunction(state, func);
            } else {
                protect_lua!(state, 0, 1, |state| ffi::lua_pushcfunction(state, func))?;
            }
            Ok(Function(lua.pop_ref()))
        }
    }

    /// Wraps a Rust async function or closure, creating a callable Lua function handle to it.
    ///
    /// While executing the function Rust will poll the Future and if the result is not ready,
    /// call `yield()` passing internal representation of a `Poll::Pending` value.
    ///
    /// The function must be called inside Lua coroutine ([`Thread`]) to be able to suspend its
    /// execution. An executor should be used to poll [`AsyncThread`] and mlua will take a provided
    /// Waker in that case. Otherwise noop waker will be used if try to call the function outside of
    /// Rust executors.
    ///
    /// The family of `call_async()` functions takes care about creating [`Thread`].
    ///
    /// # Examples
    ///
    /// Non blocking sleep:
    ///
    /// ```
    /// use std::time::Duration;
    /// use ulua::{Lua, Result};
    ///
    /// async fn sleep(_lua: Lua, n: u64) -> Result<&'static str> {
    ///     tokio::time::sleep(Duration::from_millis(n)).await;
    ///     Ok("done")
    /// }
    ///
    /// #[tokio::main]
    /// async fn main() -> Result<()> {
    ///     let lua = Lua::new();
    ///     lua.globals().set("sleep", lua.create_async_function(sleep)?)?;
    ///     let res: String = lua.load("return sleep(...)").call_async(100).await?; // Sleep 100ms
    ///     assert_eq!(res, "done");
    ///     Ok(())
    /// }
    /// ```
    ///
    /// [`AsyncThread`]: crate::AsyncThread
    #[cfg(feature = "async")]
    #[cfg_attr(docsrs, doc(cfg(feature = "async")))]
    pub fn create_async_function<F, A, FR, R>(&self, func: F) -> Result<Function>
    where
        F: Fn(Lua, A) -> FR + MaybeSend + 'static,
        A: FromLuaMulti,
        FR: Future<Output = Result<R>> + MaybeSend + 'static,
        R: IntoLuaMulti,
    {
        // In future we should switch to async closures when they are stable to capture `&Lua`
        // See https://rust-lang.github.io/rfcs/3668-async-closures.html
        (self.lock()).create_async_callback(Box::new(move |rawlua, nargs| unsafe {
            let args = match A::from_stack_args(nargs, 1, None, rawlua, rawlua.state()) {
                Ok(args) => args,
                Err(e) => return Box::pin(future::ready(Err(e))),
            };
            let lua = rawlua.lua();
            let fut = func(lua.clone(), args);
            Box::pin(async move {
                fut.await?.push_into_stack_multi(lua.raw_lua(), lua.raw_lua().state()) // TODO: fix this hacky workaround for state
            })
        }))
    }

    /// Wraps a Lua function into a new thread (or coroutine).
    ///
    /// Equivalent to `coroutine.create`.
    pub fn create_thread(&self, func: Function) -> Result<Thread> {
        unsafe { self.lock().create_thread(&func) }
    }

    /// Creates a Lua userdata object from a custom userdata type.
    ///
    /// All userdata instances of the same type `T` shares the same metatable.
    #[inline]
    pub fn create_userdata<T>(&self, data: T) -> Result<AnyUserData>
    where
        T: UserData + MaybeSend + 'static,
    {
        unsafe { self.lock().make_userdata(UserDataStorage::new(data)) }
    }

    /// Creates a Lua userdata object from a custom serializable userdata type.
    #[cfg(feature = "serde")]
    #[cfg_attr(docsrs, doc(cfg(feature = "serde")))]
    #[inline]
    pub fn create_ser_userdata<T>(&self, data: T) -> Result<AnyUserData>
    where
        T: UserData + Serialize + MaybeSend + 'static,
    {
        unsafe { self.lock().make_userdata(UserDataStorage::new_ser(data)) }
    }

    /// Creates a Lua userdata object from a custom Rust type.
    ///
    /// You can register the type using [`Lua::register_userdata_type`] to add fields or methods
    /// _before_ calling this method.
    /// Otherwise, the userdata object will have an empty metatable.
    ///
    /// All userdata instances of the same type `T` shares the same metatable.
    #[inline]
    pub fn create_any_userdata<T>(&self, data: T) -> Result<AnyUserData>
    where
        T: MaybeSend + 'static,
    {
        unsafe { self.lock().make_any_userdata(UserDataStorage::new(data)) }
    }

    /// Creates a Lua userdata object from a custom serializable Rust type.
    ///
    /// See [`Lua::create_any_userdata`] for more details.
    #[cfg(feature = "serde")]
    #[cfg_attr(docsrs, doc(cfg(feature = "serde")))]
    #[inline]
    pub fn create_ser_any_userdata<T>(&self, data: T) -> Result<AnyUserData>
    where
        T: Serialize + MaybeSend + 'static,
    {
        unsafe { (self.lock()).make_any_userdata(UserDataStorage::new_ser(data)) }
    }

    /// Registers a custom Rust type in Lua to use in userdata objects.
    ///
    /// This methods provides a way to add fields or methods to userdata objects of a type `T`.
    pub fn register_userdata_type<T: 'static>(&self, f: impl FnOnce(&mut UserDataRegistry<T>)) -> Result<()> {
        let type_id = TypeId::of::<T>();
        let mut registry = UserDataRegistry::new(self);
        f(&mut registry);

        let lua = self.lock();
        unsafe {
            // Deregister the type if it already registered
            if let Some(table_id) = (*lua.extra.get()).registered_userdata_t.remove(&type_id) {
                ffi::luaL_unref(lua.state(), ffi::LUA_REGISTRYINDEX, table_id);
            }

            // Add to "pending" registration map
            ((*lua.extra.get()).pending_userdata_reg).insert(type_id, registry.into_raw());
        }
        Ok(())
    }

    /// Create a Lua userdata "proxy" object from a custom userdata type.
    ///
    /// Proxy object is an empty userdata object that has `T` metatable attached.
    /// The main purpose of this object is to provide access to static fields and functions
    /// without creating an instance of type `T`.
    ///
    /// You can get or set uservalues on this object but you cannot borrow any Rust type.
    ///
    /// # Examples
    ///
    /// ```
    /// # use ulua::{Lua, Result, UserData, UserDataFields, UserDataMethods};
    /// # fn main() -> Result<()> {
    /// # let lua = Lua::new();
    /// struct MyUserData(i32);
    ///
    /// impl UserData for MyUserData {
    ///     fn add_fields<F: UserDataFields<Self>>(fields: &mut F) {
    ///         fields.add_field_method_get("val", |_, this| Ok(this.0));
    ///     }
    ///
    ///     fn add_methods<M: UserDataMethods<Self>>(methods: &mut M) {
    ///         methods.add_function("new", |_, value: i32| Ok(MyUserData(value)));
    ///     }
    /// }
    ///
    /// lua.globals().set("MyUserData", lua.create_proxy::<MyUserData>()?)?;
    ///
    /// lua.load("assert(MyUserData.new(321).val == 321)").exec()?;
    /// # Ok(())
    /// # }
    /// ```
    #[inline]
    pub fn create_proxy<T>(&self) -> Result<AnyUserData>
    where
        T: UserData + 'static,
    {
        let ud = UserDataProxy::<T>(PhantomData);
        unsafe { self.lock().make_userdata(UserDataStorage::new(ud)) }
    }

    /// Sets the metatable for a Lua builtin type.
    ///
    /// The metatable will be shared by all values of the given type.
    ///
    /// # Examples
    ///
    /// Change metatable for Lua boolean type:
    ///
    /// ```
    /// # use ulua::{Lua, Result, Function};
    /// # fn main() -> Result<()> {
    /// # let lua = Lua::new();
    /// let mt = lua.create_table()?;
    /// mt.set("__tostring", lua.create_function(|_, b: bool| Ok(if b { "2" } else { "0" }))?)?;
    /// lua.set_type_metatable::<bool>(Some(mt));
    /// lua.load("assert(tostring(true) == '2')").exec()?;
    /// # Ok(())
    /// # }
    /// ```
    #[allow(private_bounds)]
    pub fn set_type_metatable<T: LuaType>(&self, metatable: Option<Table>) {
        let lua = self.lock();
        let state = lua.state();
        unsafe {
            let _sg = StackGuard::new(state);
            assert_stack(state, 2);

            match T::TYPE_ID {
                ffi::LUA_TBOOLEAN => {
                    ffi::lua_pushboolean(state, 0);
                }
                ffi::LUA_TLIGHTUSERDATA => {
                    ffi::lua_pushlightuserdata(state, ptr::null_mut());
                }
                ffi::LUA_TNUMBER => {
                    ffi::lua_pushnumber(state, 0.);
                }
                ffi::LUA_TVECTOR => {
                    #[cfg(not(feature = "vector4"))]
                    ffi::lua_pushvector(state, 0., 0., 0.);
                    #[cfg(feature = "vector4")]
                    ffi::lua_pushvector(state, 0., 0., 0., 0.);
                }
                ffi::LUA_TSTRING => {
                    ffi::lua_pushstring(state, b"\0" as *const u8 as *const _);
                }
                ffi::LUA_TFUNCTION => match self.load("function() end").eval::<Function>() {
                    Ok(func) => lua.push_ref(&func.0, state),
                    Err(_) => return,
                },
                ffi::LUA_TTHREAD => {
                    ffi::lua_pushthread(state);
                }
                ffi::LUA_TBUFFER => {
                    ffi::lua_newbuffer(state, 0);
                }
                _ => return,
            }
            match metatable {
                Some(metatable) => lua.push_ref(&metatable.0, state),
                None => ffi::lua_pushnil(state),
            }
            ffi::lua_setmetatable(state, -2);
        }
    }

    /// Returns a handle to the global environment.
    pub fn globals(&self) -> Table {
        let lua = self.lock();
        let state = lua.state();
        unsafe {
            let _sg = StackGuard::new(state);
            assert_stack(state, 1);
            ffi::lua_pushvalue(state, ffi::LUA_GLOBALSINDEX);
            Table(lua.pop_ref())
        }
    }

    /// Sets the global environment.
    ///
    /// This will replace the current global environment with the provided `globals` table.
    ///
    /// For Lua 5.2+ the globals table is stored in the registry and shared between all threads.
    /// For Lua 5.1 and Luau the globals table is stored in each thread.
    ///
    /// Please note that any existing Lua functions have cached global environment and will not
    /// see the changes made by this method.
    /// To update the environment for existing Lua functions, use [`Function::set_environment`].
    pub fn set_globals(&self, globals: Table) -> Result<()> {
        let lua = self.lock();
        let state = lua.state();
        unsafe {
            if (*lua.extra.get()).sandboxed {
                return Err(Error::runtime("cannot change globals in a sandboxed Lua state"));
            }

            let _sg = StackGuard::new(state);
            check_stack(state, 1)?;

            lua.push_ref(&globals.0, state);

            ffi::lua_replace(state, ffi::LUA_GLOBALSINDEX);
        }

        Ok(())
    }

    /// Returns a handle to the active `Thread`.
    ///
    /// For calls to `Lua` this will be the main Lua thread, for parameters given to a callback,
    /// this will be whatever Lua thread called the callback.
    pub fn current_thread(&self) -> Thread {
        let lua = self.lock();
        let state = lua.state();
        unsafe {
            let _sg = StackGuard::new(state);
            assert_stack(state, 1);
            ffi::lua_pushthread(state);
            Thread(lua.pop_ref(), state)
        }
    }

    /// Calls the given function with a [`Scope`] parameter, giving the function the ability to
    /// create userdata and callbacks from Rust types that are `!Send` or non-`'static`.
    ///
    /// The lifetime of any function or userdata created through [`Scope`] lasts only until the
    /// completion of this method call, on completion all such created values are automatically
    /// dropped and Lua references to them are invalidated. If a script accesses a value created
    /// through [`Scope`] outside of this method, a Lua error will result. Since we can ensure the
    /// lifetime of values created through [`Scope`], and we know that [`Lua`] cannot be sent to
    /// another thread while [`Scope`] is live, it is safe to allow `!Send` data types and whose
    /// lifetimes only outlive the scope lifetime.
    pub fn scope<'env, R>(
        &self,
        f: impl for<'scope> FnOnce(&'scope Scope<'scope, 'env>) -> Result<R>,
    ) -> Result<R> {
        f(&Scope::new(self.lock_arc()))
    }

    /// Attempts to coerce a Lua value into a String in a manner consistent with Lua's internal
    /// behavior.
    ///
    /// To succeed, the value must be a string (in which case this is a no-op), an integer, or a
    /// number.
    pub fn coerce_string(&self, v: Value) -> Result<Option<String>> {
        Ok(match v {
            Value::String(s) => Some(s),
            v => unsafe {
                let lua = self.lock();
                let state = lua.state();
                let _sg = StackGuard::new(state);
                check_stack(state, 4)?;

                lua.push_value(&v, state)?;
                let res = if lua.unlikely_memory_error() {
                    ffi::lua_tolstring(state, -1, ptr::null_mut())
                } else {
                    protect_lua!(state, 1, 1, |state| {
                        ffi::lua_tolstring(state, -1, ptr::null_mut())
                    })?
                };
                if !res.is_null() {
                    Some(String(lua.pop_ref()))
                } else {
                    None
                }
            },
        })
    }

    /// Attempts to coerce a Lua value into an integer in a manner consistent with Lua's internal
    /// behavior.
    ///
    /// To succeed, the value must be an integer, a floating point number that has an exact
    /// representation as an integer, or a string that can be converted to an integer. Refer to the
    /// Lua manual for details.
    pub fn coerce_integer(&self, v: Value) -> Result<Option<Integer>> {
        Ok(match v {
            Value::Integer(i) => Some(i),
            v => unsafe {
                let lua = self.lock();
                let state = lua.state();
                let _sg = StackGuard::new(state);
                check_stack(state, 2)?;

                lua.push_value(&v, state)?;
                let mut isint = 0;
                let i = ffi::lua_tointegerx(state, -1, &mut isint);
                if isint == 0 {
                    None
                } else {
                    Some(i)
                }
            },
        })
    }

    /// Attempts to coerce a Lua value into a Number in a manner consistent with Lua's internal
    /// behavior.
    ///
    /// To succeed, the value must be a number or a string that can be converted to a number. Refer
    /// to the Lua manual for details.
    pub fn coerce_number(&self, v: Value) -> Result<Option<Number>> {
        Ok(match v {
            Value::Number(n) => Some(n),
            v => unsafe {
                let lua = self.lock();
                let state = lua.state();
                let _sg = StackGuard::new(state);
                check_stack(state, 2)?;

                lua.push_value(&v, state)?;
                let mut isnum = 0;
                let n = ffi::lua_tonumberx(state, -1, &mut isnum);
                if isnum == 0 {
                    None
                } else {
                    Some(n)
                }
            },
        })
    }

    /// Converts a value that implements [`IntoLua`] into a [`Value`] instance.
    #[inline]
    pub fn pack(&self, t: impl IntoLua) -> Result<Value> {
        t.into_lua(self)
    }

    /// Converts a [`Value`] instance into a value that implements [`FromLua`].
    #[inline]
    pub fn unpack<T: FromLua>(&self, value: Value) -> Result<T> {
        T::from_lua(value, self)
    }

    /// Converts a value that implements [`IntoLua`] into a [`FromLua`] variant.
    #[inline]
    pub fn convert<U: FromLua>(&self, value: impl IntoLua) -> Result<U> {
        U::from_lua(value.into_lua(self)?, self)
    }

    /// Converts a value that implements [`IntoLuaMulti`] into a [`MultiValue`] instance.
    #[inline]
    pub fn pack_multi(&self, t: impl IntoLuaMulti) -> Result<MultiValue> {
        t.into_lua_multi(self)
    }

    /// Converts a [`MultiValue`] instance into a value that implements [`FromLuaMulti`].
    #[inline]
    pub fn unpack_multi<T: FromLuaMulti>(&self, value: MultiValue) -> Result<T> {
        T::from_lua_multi(value, self)
    }

    /// Set a value in the Lua registry based on a string key.
    ///
    /// This value will be available to Rust from all Lua instances which share the same main
    /// state.
    pub fn set_named_registry_value(&self, key: &str, t: impl IntoLua) -> Result<()> {
        let lua = self.lock();
        let state = lua.state();
        unsafe {
            let _sg = StackGuard::new(state);
            check_stack(state, 5)?;

            lua.push(state, t)?;
            rawset_field(state, ffi::LUA_REGISTRYINDEX, key)
        }
    }

    /// Get a value from the Lua registry based on a string key.
    ///
    /// Any Lua instance which shares the underlying main state may call this method to
    /// get a value previously set by [`Lua::set_named_registry_value`].
    pub fn named_registry_value<T>(&self, key: &str) -> Result<T>
    where
        T: FromLua,
    {
        let lua = self.lock();
        let state = lua.state();
        unsafe {
            let _sg = StackGuard::new(state);
            check_stack(state, 3)?;

            let protect = !lua.unlikely_memory_error();
            push_string(state, key.as_bytes(), protect)?;
            ffi::lua_rawget(state, ffi::LUA_REGISTRYINDEX);

            T::from_stack(-1, &lua, state)
        }
    }

    /// Removes a named value in the Lua registry.
    ///
    /// Equivalent to calling [`Lua::set_named_registry_value`] with a value of [`Nil`].
    #[inline]
    pub fn unset_named_registry_value(&self, key: &str) -> Result<()> {
        self.set_named_registry_value(key, Nil)
    }

    /// Place a value in the Lua registry with an auto-generated key.
    ///
    /// This value will be available to Rust from all Lua instances which share the same main
    /// state.
    ///
    /// Be warned, garbage collection of values held inside the registry is not automatic, see
    /// [`RegistryKey`] for more details.
    /// However, dropped [`RegistryKey`]s automatically reused to store new values.
    pub fn create_registry_value(&self, t: impl IntoLua) -> Result<RegistryKey> {
        let lua = self.lock();
        let state = lua.state();
        unsafe {
            let _sg = StackGuard::new(state);
            check_stack(state, 4)?;

            lua.push(state, t)?;

            let unref_list = (*lua.extra.get()).registry_unref_list.clone();

            // Check if the value is nil (no need to store it in the registry)
            if ffi::lua_isnil(state, -1) != 0 {
                return Ok(RegistryKey::new(ffi::LUA_REFNIL, unref_list));
            }

            // Try to reuse previously allocated slot
            let free_registry_id = unref_list.lock().as_mut().and_then(|x| x.pop());
            if let Some(registry_id) = free_registry_id {
                // It must be safe to replace the value without triggering memory error
                ffi::lua_rawseti(state, ffi::LUA_REGISTRYINDEX, registry_id as Integer);
                return Ok(RegistryKey::new(registry_id, unref_list));
            }

            // Allocate a new RegistryKey slot
            let registry_id = if lua.unlikely_memory_error() {
                ffi::luaL_ref(state, ffi::LUA_REGISTRYINDEX)
            } else {
                protect_lua!(state, 1, 0, |state| {
                    ffi::luaL_ref(state, ffi::LUA_REGISTRYINDEX)
                })?
            };
            Ok(RegistryKey::new(registry_id, unref_list))
        }
    }

    /// Get a value from the Lua registry by its [`RegistryKey`]
    ///
    /// Any Lua instance which shares the underlying main state may call this method to get a value
    /// previously placed by [`Lua::create_registry_value`].
    pub fn registry_value<T: FromLua>(&self, key: &RegistryKey) -> Result<T> {
        let lua = self.lock();
        if !lua.owns_registry_value(key) {
            return Err(Error::MismatchedRegistryKey);
        }

        let state = lua.state();
        match key.id() {
            ffi::LUA_REFNIL => T::from_lua(Value::Nil, self),
            registry_id => unsafe {
                let _sg = StackGuard::new(state);
                check_stack(state, 1)?;

                ffi::lua_rawgeti(state, ffi::LUA_REGISTRYINDEX, registry_id as Integer);
                T::from_stack(-1, &lua, state)
            },
        }
    }

    /// Removes a value from the Lua registry.
    ///
    /// You may call this function to manually remove a value placed in the registry with
    /// [`Lua::create_registry_value`]. In addition to manual [`RegistryKey`] removal, you can also
    /// call [`Lua::expire_registry_values`] to automatically remove values from the registry
    /// whose [`RegistryKey`]s have been dropped.
    pub fn remove_registry_value(&self, key: RegistryKey) -> Result<()> {
        let lua = self.lock();
        if !lua.owns_registry_value(&key) {
            return Err(Error::MismatchedRegistryKey);
        }

        unsafe { ffi::luaL_unref(lua.state(), ffi::LUA_REGISTRYINDEX, key.take()) };
        Ok(())
    }

    /// Replaces a value in the Lua registry by its [`RegistryKey`].
    ///
    /// An identifier used in [`RegistryKey`] may possibly be changed to a new value.
    ///
    /// See [`Lua::create_registry_value`] for more details.
    pub fn replace_registry_value(&self, key: &mut RegistryKey, t: impl IntoLua) -> Result<()> {
        let lua = self.lock();
        if !lua.owns_registry_value(key) {
            return Err(Error::MismatchedRegistryKey);
        }

        let t = t.into_lua(self)?;

        let state = lua.state();
        unsafe {
            let _sg = StackGuard::new(state);
            check_stack(state, 2)?;

            match (t, key.id()) {
                (Value::Nil, ffi::LUA_REFNIL) => {
                    // Do nothing, no need to replace nil with nil
                }
                (Value::Nil, registry_id) => {
                    // Remove the value
                    ffi::luaL_unref(state, ffi::LUA_REGISTRYINDEX, registry_id);
                    key.set_id(ffi::LUA_REFNIL);
                }
                (value, ffi::LUA_REFNIL) => {
                    // Allocate a new `RegistryKey`
                    let new_key = self.create_registry_value(value)?;
                    key.set_id(new_key.take());
                }
                (value, registry_id) => {
                    // It must be safe to replace the value without triggering memory error
                    lua.push_value(&value, state)?;
                    ffi::lua_rawseti(state, ffi::LUA_REGISTRYINDEX, registry_id as Integer);
                }
            }
        }
        Ok(())
    }

    /// Returns true if the given [`RegistryKey`] was created by a Lua which shares the
    /// underlying main state with this Lua instance.
    ///
    /// Other than this, methods that accept a [`RegistryKey`] will return
    /// [`Error::MismatchedRegistryKey`] if passed a [`RegistryKey`] that was not created with a
    /// matching [`Lua`] state.
    #[inline]
    pub fn owns_registry_value(&self, key: &RegistryKey) -> bool {
        self.lock().owns_registry_value(key)
    }

    /// Remove any registry values whose [`RegistryKey`]s have all been dropped.
    ///
    /// Unlike normal handle values, [`RegistryKey`]s do not automatically remove themselves on
    /// Drop, but you can call this method to remove any unreachable registry values not
    /// manually removed by [`Lua::remove_registry_value`].
    pub fn expire_registry_values(&self) {
        let lua = self.lock();
        let state = lua.state();
        unsafe {
            let mut unref_list = (*lua.extra.get()).registry_unref_list.lock();
            let unref_list = unref_list.replace(Vec::new());
            for id in ulua_expect!(unref_list, "unref list is not set") {
                ffi::luaL_unref(state, ffi::LUA_REGISTRYINDEX, id);
            }
        }
    }

    /// Sets or replaces an application data object of type `T`.
    ///
    /// Application data could be accessed at any time by using [`Lua::app_data_ref`] or
    /// [`Lua::app_data_mut`] methods where `T` is the data type.
    ///
    /// # Panics
    ///
    /// Panics if the app data container is currently borrowed.
    ///
    /// # Examples
    ///
    /// ```
    /// use ulua::{Lua, Result};
    ///
    /// fn hello(lua: &Lua, _: ()) -> Result<()> {
    ///     let mut s = lua.app_data_mut::<&str>().unwrap();
    ///     assert_eq!(*s, "hello");
    ///     *s = "world";
    ///     Ok(())
    /// }
    ///
    /// fn main() -> Result<()> {
    ///     let lua = Lua::new();
    ///     lua.set_app_data("hello");
    ///     lua.create_function(hello)?.call::<()>(())?;
    ///     let s = lua.app_data_ref::<&str>().unwrap();
    ///     assert_eq!(*s, "world");
    ///     Ok(())
    /// }
    /// ```
    #[track_caller]
    pub fn set_app_data<T: MaybeSend + 'static>(&self, data: T) -> Option<T> {
        let lua = self.lock();
        let extra = unsafe { &*lua.extra.get() };
        extra.app_data.insert(data)
    }

    /// Tries to set or replace an application data object of type `T`.
    ///
    /// Returns:
    /// - `Ok(Some(old_data))` if the data object of type `T` was successfully replaced.
    /// - `Ok(None)` if the data object of type `T` was successfully inserted.
    /// - `Err(data)` if the data object of type `T` was not inserted because the container is
    ///   currently borrowed.
    ///
    /// See [`Lua::set_app_data`] for examples.
    pub fn try_set_app_data<T: MaybeSend + 'static>(&self, data: T) -> StdResult<Option<T>, T> {
        let lua = self.lock();
        let extra = unsafe { &*lua.extra.get() };
        extra.app_data.try_insert(data)
    }

    /// Gets a reference to an application data object stored by [`Lua::set_app_data`] of type
    /// `T`.
    ///
    /// # Panics
    ///
    /// Panics if the data object of type `T` is currently mutably borrowed. Multiple immutable
    /// reads can be taken out at the same time.
    #[track_caller]
    pub fn app_data_ref<T: 'static>(&self) -> Option<AppDataRef<'_, T>> {
        let guard = self.lock_arc();
        let extra = unsafe { &*guard.extra.get() };
        extra.app_data.borrow(Some(guard))
    }

    /// Tries to get a reference to an application data object stored by [`Lua::set_app_data`] of
    /// type `T`.
    pub fn try_app_data_ref<T: 'static>(&self) -> StdResult<Option<AppDataRef<'_, T>>, BorrowError> {
        let guard = self.lock_arc();
        let extra = unsafe { &*guard.extra.get() };
        extra.app_data.try_borrow(Some(guard))
    }

    /// Gets a mutable reference to an application data object stored by [`Lua::set_app_data`] of
    /// type `T`.
    ///
    /// # Panics
    ///
    /// Panics if the data object of type `T` is currently borrowed.
    #[track_caller]
    pub fn app_data_mut<T: 'static>(&self) -> Option<AppDataRefMut<'_, T>> {
        let guard = self.lock_arc();
        let extra = unsafe { &*guard.extra.get() };
        extra.app_data.borrow_mut(Some(guard))
    }

    /// Tries to get a mutable reference to an application data object stored by
    /// [`Lua::set_app_data`] of type `T`.
    pub fn try_app_data_mut<T: 'static>(&self) -> StdResult<Option<AppDataRefMut<'_, T>>, BorrowMutError> {
        let guard = self.lock_arc();
        let extra = unsafe { &*guard.extra.get() };
        extra.app_data.try_borrow_mut(Some(guard))
    }

    /// Removes an application data of type `T`.
    ///
    /// # Panics
    ///
    /// Panics if the app data container is currently borrowed.
    #[track_caller]
    pub fn remove_app_data<T: 'static>(&self) -> Option<T> {
        let lua = self.lock();
        let extra = unsafe { &*lua.extra.get() };
        extra.app_data.remove()
    }

    /// Returns an internal `Poll::Pending` constant used for executing async callbacks.
    ///
    /// Every time when [`Future`] is Pending, Lua corotine is suspended with this constant.
    #[cfg(feature = "async")]
    #[doc(hidden)]
    #[inline(always)]
    pub fn poll_pending() -> LightUserData {
        static ASYNC_POLL_PENDING: u8 = 0;
        LightUserData(&ASYNC_POLL_PENDING as *const u8 as *mut std::os::raw::c_void)
    }

    #[cfg(feature = "async")]
    #[inline(always)]
    pub(crate) fn poll_terminate() -> LightUserData {
        static ASYNC_POLL_TERMINATE: u8 = 0;
        LightUserData(&ASYNC_POLL_TERMINATE as *const u8 as *mut std::os::raw::c_void)
    }

    #[cfg(feature = "async")]
    #[inline(always)]
    pub(crate) fn poll_yield() -> LightUserData {
        static ASYNC_POLL_YIELD: u8 = 0;
        LightUserData(&ASYNC_POLL_YIELD as *const u8 as *mut std::os::raw::c_void)
    }

    /// Suspends the current async function, returning the provided arguments to caller.
    ///
    /// This function is similar to [`coroutine.yield`] but allow yeilding Rust functions
    /// and passing values to the caller.
    /// Please note that you cannot cross [`Thread`] boundaries (e.g. calling `yield_with` on one
    /// thread and resuming on another).
    ///
    /// # Examples
    ///
    /// Async iterator:
    ///
    /// ```
<<<<<<< HEAD
    /// # use ulua::{Lua, Result};
    ///
=======
    /// # use mlua::{Lua, Result};
    /// #
>>>>>>> 54907f80
    /// async fn generator(lua: Lua, _: ()) -> Result<()> {
    ///     for i in 0..10 {
    ///         lua.yield_with::<()>(i).await?;
    ///     }
    ///     Ok(())
    /// }
    ///
    /// fn main() -> Result<()> {
    ///     let lua = Lua::new();
    ///     lua.globals().set("generator", lua.create_async_function(generator)?)?;
    ///
    ///     lua.load(r#"
    ///        local n = 0
    ///        for i in coroutine.wrap(generator) do
    ///            n = n + i
    ///        end
    ///        assert(n == 45)
    ///     "#)
    ///     .exec()
    /// }
    /// ```
    ///
    /// Exchange values on yield:
    ///
    /// ```
<<<<<<< HEAD
    /// # use ulua::{Lua, Result, Value};
    ///
=======
    /// # use mlua::{Lua, Result, Value};
    /// #
>>>>>>> 54907f80
    /// async fn pingpong(lua: Lua, mut val: i32) -> Result<()> {
    ///     loop {
    ///         val = lua.yield_with::<i32>(val).await? + 1;
    ///     }
    ///     Ok(())
    /// }
    ///
    /// # fn main() -> Result<()> {
    /// let lua = Lua::new();
    ///
    /// let co = lua.create_thread(lua.create_async_function(pingpong)?)?;
    /// assert_eq!(co.resume::<i32>(1)?, 1);
    /// assert_eq!(co.resume::<i32>(2)?, 3);
    /// assert_eq!(co.resume::<i32>(3)?, 4);
    ///
    /// # Ok(())
    /// # }
    /// ```
    ///
    /// [`coroutine.yield`]: https://www.lua.org/manual/5.4/manual.html#pdf-coroutine.yield
    #[cfg(feature = "async")]
    #[cfg_attr(docsrs, doc(cfg(feature = "async")))]
    pub async fn yield_with<R: FromLuaMulti>(&self, args: impl IntoLuaMulti) -> Result<R> {
        let mut args = Some(args.into_lua_multi(self)?);
        future::poll_fn(move |_cx| match args.take() {
            Some(args) => unsafe {
                let lua = self.lock();
                let state = lua.state();
                lua.push(state, Self::poll_yield())?; // yield marker
                if args.len() <= 1 {
                    lua.push(state, args.front())?;
                } else {
                    lua.push(state, lua.create_sequence_from(&args)?)?;
                }
                lua.push(state, args.len())?;
                Poll::Pending
            },
            None => unsafe {
                let lua = self.lock();
                let state = lua.state();
                let _sg = StackGuard::with_top(state, 0);
                let nvals = ffi::lua_gettop(state);
                Poll::Ready(R::from_stack_multi(nvals, &lua, state))
            },
        })
        .await
    }

    /// Returns a weak reference to the Lua instance.
    ///
    /// This is useful for creating a reference to the Lua instance that does not prevent it from
    /// being deallocated.
    #[inline(always)]
    pub fn weak(&self) -> WeakLua {
        WeakLua(XRc::downgrade(&self.raw))
    }

    #[inline(always)]
    pub(crate) fn lock(&self) -> ReentrantMutexGuard<'_, RawLua> {
        let rawlua = self.raw.lock();
        if unsafe { (*rawlua.extra.get()).running_gc } {
            panic!("Luau VM is suspended while GC is running");
        }
        rawlua
    }

    #[inline(always)]
    pub(crate) fn lock_arc(&self) -> LuaGuard {
        LuaGuard(self.raw.lock_arc())
    }

    /// Returns a handle to the unprotected Lua state without any synchronization.
    ///
    /// This is useful where we know that the lock is already held by the caller.
    #[cfg(feature = "async")]
    #[inline(always)]
    pub(crate) unsafe fn raw_lua(&self) -> &RawLua {
        &*self.raw.data_ptr()
    }
}

impl WeakLua {
    #[track_caller]
    #[inline(always)]
    pub(crate) fn lock(&self) -> LuaGuard {
        let guard = LuaGuard::new(self.0.upgrade().expect("Lua instance is destroyed"));
        if unsafe { (*guard.extra.get()).running_gc } {
            panic!("Luau VM is suspended while GC is running");
        }
        guard
    }

    #[inline(always)]
    pub(crate) fn try_lock(&self) -> Option<LuaGuard> {
        Some(LuaGuard::new(self.0.upgrade()?))
    }

    /// Upgrades the weak Lua reference to a strong reference.
    ///
    /// # Panics
    ///
    /// Panics if the Lua instance is destroyed.
    #[track_caller]
    #[inline(always)]
    pub fn upgrade(&self) -> Lua {
        Lua {
            raw: self.0.upgrade().expect("Lua instance is destroyed"),
            collect_garbage: false,
        }
    }

    /// Tries to upgrade the weak Lua reference to a strong reference.
    ///
    /// Returns `None` if the Lua instance is destroyed.
    #[inline(always)]
    pub fn try_upgrade(&self) -> Option<Lua> {
        Some(Lua {
            raw: self.0.upgrade()?,
            collect_garbage: false,
        })
    }
}

impl PartialEq for WeakLua {
    fn eq(&self, other: &Self) -> bool {
        XWeak::ptr_eq(&self.0, &other.0)
    }
}

impl Eq for WeakLua {}

impl LuaGuard {
    #[cfg(feature = "send")]
    pub(crate) fn new(handle: XRc<ReentrantMutex<RawLua>>) -> Self {
        LuaGuard(handle.lock_arc())
    }

    #[cfg(not(feature = "send"))]
    pub(crate) fn new(handle: XRc<ReentrantMutex<RawLua>>) -> Self {
        LuaGuard(handle.into_lock_arc())
    }
}

impl Deref for LuaGuard {
    type Target = RawLua;

    fn deref(&self) -> &Self::Target {
        &self.0
    }
}

pub(crate) mod extra;
mod raw;
pub(crate) mod util;

#[cfg(test)]
mod assertions {
    use super::*;

    // Lua has lots of interior mutability, should not be RefUnwindSafe
    static_assertions::assert_not_impl_any!(Lua: std::panic::RefUnwindSafe);

    #[cfg(not(feature = "send"))]
    static_assertions::assert_not_impl_any!(Lua: Send);
    #[cfg(feature = "send")]
    static_assertions::assert_impl_all!(Lua: Send, Sync);
}<|MERGE_RESOLUTION|>--- conflicted
+++ resolved
@@ -1747,13 +1747,8 @@
     /// Async iterator:
     ///
     /// ```
-<<<<<<< HEAD
     /// # use ulua::{Lua, Result};
-    ///
-=======
-    /// # use mlua::{Lua, Result};
     /// #
->>>>>>> 54907f80
     /// async fn generator(lua: Lua, _: ()) -> Result<()> {
     ///     for i in 0..10 {
     ///         lua.yield_with::<()>(i).await?;
@@ -1779,13 +1774,8 @@
     /// Exchange values on yield:
     ///
     /// ```
-<<<<<<< HEAD
     /// # use ulua::{Lua, Result, Value};
-    ///
-=======
-    /// # use mlua::{Lua, Result, Value};
     /// #
->>>>>>> 54907f80
     /// async fn pingpong(lua: Lua, mut val: i32) -> Result<()> {
     ///     loop {
     ///         val = lua.yield_with::<i32>(val).await? + 1;
