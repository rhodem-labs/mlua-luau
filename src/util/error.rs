use std::any::Any;
use std::fmt::Write as _;
use std::mem::MaybeUninit;
use std::os::raw::{c_int, c_void};
use std::panic::{catch_unwind, resume_unwind, AssertUnwindSafe};
use std::ptr;
use std::sync::Arc;

use crate::error::{Error, Result};
use crate::memory::MemoryState;
use crate::util::{
    check_stack, get_internal_userdata, init_internal_metatable, push_internal_userdata, push_string,
    push_table, rawset_field, to_string, TypeKey, DESTRUCTED_USERDATA_METATABLE,
};

static WRAPPED_FAILURE_TYPE_KEY: u8 = 0;

pub(crate) enum WrappedFailure {
    None,
    Error(Error),
    Panic(Option<Box<dyn Any + Send + 'static>>),
}

impl TypeKey for WrappedFailure {
    #[inline(always)]
    fn type_key() -> *const c_void {
        &WRAPPED_FAILURE_TYPE_KEY as *const u8 as *const c_void
    }
}

impl WrappedFailure {
    pub(crate) unsafe fn new_userdata(state: *mut ffi::lua_State) -> *mut Self {
        // Unprotected calls always return `Ok`
        push_internal_userdata(state, WrappedFailure::None, false).unwrap()
    }
}

// In the context of a lua callback, this will call the given function and if the given function
// returns an error, *or if the given function panics*, this will result in a call to `lua_error` (a
// longjmp). The error or panic is wrapped in such a way that when calling `pop_error` back on
// the Rust side, it will resume the panic.
//
// This function assumes the structure of the stack at the beginning of a callback, that the only
// elements on the stack are the arguments to the callback.
//
// This function uses some of the bottom of the stack for error handling, the given callback will be
// given the number of arguments available as an argument, and should return the number of returns
// as normal, but cannot assume that the arguments available start at 0.
unsafe fn callback_error<F, R>(state: *mut ffi::lua_State, f: F) -> R
where
    F: FnOnce(c_int) -> Result<R>,
{
    let nargs = ffi::lua_gettop(state);

    // We need 2 extra stack spaces to store preallocated memory and error/panic metatable
    let extra_stack = if nargs < 2 { 2 - nargs } else { 1 };
    ffi::luaL_checkstack(
        state,
        extra_stack,
        cstr!("not enough stack space for callback error handling"),
    );

    // We cannot shadow Rust errors with Lua ones, we pre-allocate enough memory
    // to store a wrapped error or panic *before* we proceed.
    let ud = WrappedFailure::new_userdata(state);
    ffi::lua_rotate(state, 1, 1);

    match catch_unwind(AssertUnwindSafe(|| f(nargs))) {
        Ok(Ok(r)) => {
            ffi::lua_remove(state, 1);
            r
        }
        Ok(Err(err)) => {
            ffi::lua_settop(state, 1);

            // Build `CallbackError` with traceback
            let traceback = if ffi::lua_checkstack(state, ffi::LUA_TRACEBACK_STACK) != 0 {
                ffi::luaL_traceback(state, state, ptr::null(), 0);
                let traceback = to_string(state, -1);
                ffi::lua_pop(state, 1);
                traceback
            } else {
                "<not enough stack space for traceback>".to_string()
            };
            let cause = Arc::new(err);
            let wrapped_error = WrappedFailure::Error(Error::CallbackError { traceback, cause });
            ptr::write(ud, wrapped_error);
            ffi::lua_error(state)
        }
        Err(p) => {
            ffi::lua_settop(state, 1);
            ptr::write(ud, WrappedFailure::Panic(Some(p)));
            ffi::lua_error(state)
        }
    }
}

// Pops an error off of the stack and returns it. The specific behavior depends on the type of the
// error at the top of the stack:
//   1) If the error is actually a panic, this will continue the panic.
//   2) If the error on the top of the stack is actually an error, just returns it.
//   3) Otherwise, interprets the error as the appropriate lua error.
// Uses 2 stack spaces, does not call checkstack.
pub(crate) unsafe fn pop_error(state: *mut ffi::lua_State, err_code: c_int) -> Error {
    ulua_debug_assert!(
        err_code != ffi::LUA_OK && err_code != ffi::LUA_YIELD,
        "pop_error called with non-error return code"
    );

    match get_internal_userdata::<WrappedFailure>(state, -1, ptr::null()).as_mut() {
        Some(WrappedFailure::Error(err)) => {
            ffi::lua_pop(state, 1);
            err.clone()
        }
        Some(WrappedFailure::Panic(panic)) => {
            if let Some(p) = panic.take() {
                resume_unwind(p);
            } else {
                Error::PreviouslyResumedPanic
            }
        }
        _ => {
            let err_string = to_string(state, -1);
            ffi::lua_pop(state, 1);

            match err_code {
                ffi::LUA_ERRRUN => Error::RuntimeError(err_string),
                ffi::LUA_ERRSYNTAX => {
                    Error::SyntaxError {
                        // This seems terrible, but as far as I can tell, this is exactly what the
                        // stock Lua REPL does.
                        incomplete_input: err_string.ends_with("<eof>") || err_string.ends_with("'<eof>'"),
                        message: err_string,
                    }
                }
                ffi::LUA_ERRERR => {
                    // This error is raised when the error handler raises an error too many times
                    // recursively, and continuing to trigger the error handler would cause a stack
                    // overflow. It is not very useful to differentiate between this and "ordinary"
                    // runtime errors, so we handle them the same way.
                    Error::RuntimeError(err_string)
                }
                ffi::LUA_ERRMEM => Error::MemoryError(err_string),
                _ => ulua_panic!("unrecognized lua error code"),
            }
        }
    }
}

// Call a function that calls into the Lua API and may trigger a Lua error (longjmp) in a safe way.
// Wraps the inner function in a call to `lua_pcall`, so the inner function only has access to a
// limited lua stack. `nargs` is the same as the the parameter to `lua_pcall`, and `nresults` is
// always `LUA_MULTRET`. Provided function must *not* panic, and since it will generally be
// longjmping, should not contain any values that implements Drop.
// Internally uses 2 extra stack spaces, and does not call checkstack.
pub(crate) unsafe fn protect_lua_call(
    state: *mut ffi::lua_State,
    nargs: c_int,
    f: unsafe extern "C-unwind" fn(*mut ffi::lua_State) -> c_int,
) -> Result<()> {
    let stack_start = ffi::lua_gettop(state) - nargs;

    MemoryState::relax_limit_with(state, || {
        ffi::lua_pushcfunction(state, error_traceback);
        ffi::lua_pushcfunction(state, f);
    });
    if nargs > 0 {
        ffi::lua_rotate(state, stack_start + 1, 2);
    }

    let ret = ffi::lua_pcall(state, nargs, ffi::LUA_MULTRET, stack_start + 1);
    ffi::lua_remove(state, stack_start + 1);

    if ret == ffi::LUA_OK {
        Ok(())
    } else {
        Err(pop_error(state, ret))
    }
}

// Call a function that calls into the Lua API and may trigger a Lua error (longjmp) in a safe way.
// Wraps the inner function in a call to `lua_pcall`, so the inner function only has access to a
// limited lua stack. `nargs` and `nresults` are similar to the parameters of `lua_pcall`, but the
// given function return type is not the return value count, instead the inner function return
// values are assumed to match the `nresults` param. Provided function must *not* panic, and since
// it will generally be longjmping, should not contain any values that implements Drop.
// Internally uses 3 extra stack spaces, and does not call checkstack.
pub(crate) unsafe fn protect_lua_closure<F, R>(
    state: *mut ffi::lua_State,
    nargs: c_int,
    nresults: c_int,
    f: F,
) -> Result<R>
where
    F: FnOnce(*mut ffi::lua_State) -> R,
    R: Copy,
{
    struct Params<F, R: Copy> {
        function: Option<F>,
        result: MaybeUninit<R>,
        nresults: c_int,
    }

    unsafe extern "C-unwind" fn do_call<F, R>(state: *mut ffi::lua_State) -> c_int
    where
        F: FnOnce(*mut ffi::lua_State) -> R,
        R: Copy,
    {
        let params = ffi::lua_touserdata(state, -1) as *mut Params<F, R>;
        ffi::lua_pop(state, 1);

        let f = (*params).function.take().unwrap();
        (*params).result.write(f(state));

        if (*params).nresults == ffi::LUA_MULTRET {
            ffi::lua_gettop(state)
        } else {
            (*params).nresults
        }
    }

    let stack_start = ffi::lua_gettop(state) - nargs;

    MemoryState::relax_limit_with(state, || {
        ffi::lua_pushcfunction(state, error_traceback);
        ffi::lua_pushcfunction(state, do_call::<F, R>);
    });
    if nargs > 0 {
        ffi::lua_rotate(state, stack_start + 1, 2);
    }

    let mut params = Params {
        function: Some(f),
        result: MaybeUninit::uninit(),
        nresults,
    };

    ffi::lua_pushlightuserdata(state, &mut params as *mut Params<F, R> as *mut c_void);
    let ret = ffi::lua_pcall(state, nargs + 1, nresults, stack_start + 1);
    ffi::lua_remove(state, stack_start + 1);

    if ret == ffi::LUA_OK {
        // `LUA_OK` is only returned when the `do_call` function has completed successfully, so
        // `params.result` is definitely initialized.
        Ok(params.result.assume_init())
    } else {
        Err(pop_error(state, ret))
    }
}

pub(crate) unsafe extern "C-unwind" fn error_traceback(state: *mut ffi::lua_State) -> c_int {
    // Luau calls error handler for memory allocation errors, skip it
    // See https://github.com/luau-lang/luau/issues/880
    if MemoryState::limit_reached(state) {
        return 0;
    }

    if ffi::lua_checkstack(state, 2) == 0 {
        // If we don't have enough stack space to even check the error type, do
        // nothing so we don't risk shadowing a rust panic.
        return 1;
    }

    if get_internal_userdata::<WrappedFailure>(state, -1, ptr::null()).is_null() {
        let s = ffi::luaL_tolstring(state, -1, ptr::null_mut());
        if ffi::lua_checkstack(state, ffi::LUA_TRACEBACK_STACK) != 0 {
            ffi::luaL_traceback(state, state, s, 0);
            ffi::lua_remove(state, -2);
        }
    }

    1
}

// A variant of `error_traceback` that can safely inspect another (yielded) thread stack
pub(crate) unsafe fn error_traceback_thread(state: *mut ffi::lua_State, thread: *mut ffi::lua_State) {
    // Move error object to the main thread to safely call `__tostring` metamethod if present
    ffi::lua_xmove(thread, state, 1);

    if get_internal_userdata::<WrappedFailure>(state, -1, ptr::null()).is_null() {
        let s = ffi::luaL_tolstring(state, -1, ptr::null_mut());
        if ffi::lua_checkstack(state, ffi::LUA_TRACEBACK_STACK) != 0 {
            ffi::luaL_traceback(state, thread, s, 0);
            ffi::lua_remove(state, -2);
        }
    }
}

// Initialize the error, panic, and destructed userdata metatables.
pub(crate) unsafe fn init_error_registry(state: *mut ffi::lua_State) -> Result<()> {
    check_stack(state, 7)?;

    // Create error and panic metatables

    static ERROR_PRINT_BUFFER_KEY: u8 = 0;

    unsafe extern "C-unwind" fn error_tostring(state: *mut ffi::lua_State) -> c_int {
        callback_error(state, |_| {
            check_stack(state, 3)?;

            let err_buf = match get_internal_userdata::<WrappedFailure>(state, -1, ptr::null()).as_ref() {
                Some(WrappedFailure::Error(error)) => {
                    let err_buf_key = &ERROR_PRINT_BUFFER_KEY as *const u8 as *const c_void;
                    ffi::lua_rawgetp(state, ffi::LUA_REGISTRYINDEX, err_buf_key);
                    let err_buf = ffi::lua_touserdata(state, -1) as *mut String;
                    ffi::lua_pop(state, 2);

                    (*err_buf).clear();
                    // Depending on how the API is used and what error types scripts are given, it may
                    // be possible to make this consume arbitrary amounts of memory (for example, some
                    // kind of recursive error structure?)
                    let _ = write!(&mut (*err_buf), "{error}");
                    Ok(err_buf)
                }
                Some(WrappedFailure::Panic(Some(panic))) => {
                    let err_buf_key = &ERROR_PRINT_BUFFER_KEY as *const u8 as *const c_void;
                    ffi::lua_rawgetp(state, ffi::LUA_REGISTRYINDEX, err_buf_key);
                    let err_buf = ffi::lua_touserdata(state, -1) as *mut String;
                    (*err_buf).clear();
                    ffi::lua_pop(state, 2);

                    if let Some(msg) = panic.downcast_ref::<&str>() {
                        let _ = write!(&mut (*err_buf), "{msg}");
                    } else if let Some(msg) = panic.downcast_ref::<String>() {
                        let _ = write!(&mut (*err_buf), "{msg}");
                    } else {
                        let _ = write!(&mut (*err_buf), "<panic>");
                    };
                    Ok(err_buf)
                }
                Some(WrappedFailure::Panic(None)) => Err(Error::PreviouslyResumedPanic),
                _ => {
                    // I'm not sure whether this is possible to trigger without bugs in ulua?
                    Err(Error::UserDataTypeMismatch)
                }
            }?;

            push_string(state, (*err_buf).as_bytes(), true)?;
            (*err_buf).clear();

            Ok(1)
        })
    }

    init_internal_metatable::<WrappedFailure>(
        state,
        Some(|state| {
            ffi::lua_pushcfunction(state, error_tostring);
            ffi::lua_setfield(state, -2, cstr!("__tostring"));

            // This is mostly for Luau typeof() function
            ffi::lua_pushstring(state, cstr!("error"));
            ffi::lua_setfield(state, -2, cstr!("__type"));
        }),
    )?;

    // Create destructed userdata metatable

    unsafe extern "C-unwind" fn destructed_error(state: *mut ffi::lua_State) -> c_int {
        callback_error(state, |_| Err(Error::UserDataDestructed))
    }

    push_table(state, 0, 26, true)?;
    ffi::lua_pushcfunction(state, destructed_error);
    for &method in &[
        "__add",
        "__sub",
        "__mul",
        "__div",
        "__mod",
        "__pow",
        "__unm",
        "__idiv",
        "__concat",
        "__len",
        "__eq",
        "__lt",
        "__le",
        "__index",
        "__newindex",
        "__call",
        "__tostring",
        "__iter",
<<<<<<< HEAD
=======
        #[cfg(feature = "luau")]
        "__namecall",
        #[cfg(feature = "lua54")]
        "__close",
>>>>>>> 54907f80
    ] {
        ffi::lua_pushvalue(state, -1);
        rawset_field(state, -3, method)?;
    }
    ffi::lua_pop(state, 1);

    protect_lua!(state, 1, 0, fn(state) {
        let destructed_mt_key = &DESTRUCTED_USERDATA_METATABLE as *const u8 as *const c_void;
        ffi::lua_rawsetp(state, ffi::LUA_REGISTRYINDEX, destructed_mt_key);
    })?;

    // Create error print buffer
    init_internal_metatable::<String>(state, None)?;
    push_internal_userdata(state, String::new(), true)?;
    protect_lua!(state, 1, 0, fn(state) {
        let err_buf_key = &ERROR_PRINT_BUFFER_KEY as *const u8 as *const c_void;
        ffi::lua_rawsetp(state, ffi::LUA_REGISTRYINDEX, err_buf_key);
    })?;

    Ok(())
}<|MERGE_RESOLUTION|>--- conflicted
+++ resolved
@@ -381,13 +381,7 @@
         "__call",
         "__tostring",
         "__iter",
-<<<<<<< HEAD
-=======
-        #[cfg(feature = "luau")]
         "__namecall",
-        #[cfg(feature = "lua54")]
-        "__close",
->>>>>>> 54907f80
     ] {
         ffi::lua_pushvalue(state, -1);
         rawset_field(state, -3, method)?;
