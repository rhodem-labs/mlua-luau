--- conflicted
+++ resolved
@@ -11,17 +11,13 @@
 [codecov.io]: https://codecov.io/gh/rhodem-labs/ulua
 [MSRV]: https://img.shields.io/badge/rust-1.79+-brightgreen.svg?&logo=rust
 
-<<<<<<< HEAD
-`ulua` is a set of bindings to the [Lua](https://www.lua.org) programming language for Rust with a goal to provide a
-=======
 [Guided Tour] | [Benchmarks] | [FAQ]
 
 [Guided Tour]: examples/guided_tour.rs
 [Benchmarks]: https://github.com/khvzak/script-bench-rs
 [FAQ]: FAQ.md
 
-`mlua` is a set of bindings to the [Lua](https://www.lua.org) programming language for Rust with a goal of providing a
->>>>>>> 54907f80
+`mlua` is a set of bindings to the [Lua](https://www.lua.org) programming language for Rust with a goal to provide a
 _safe_ (as much as possible), high level, easy to use, practical and flexible API.
 
 `ulua` is tested on Windows/macOS/Linux including module mode in [GitHub Actions] on `x86_64` platforms and cross-compilation to `aarch64` (other targets are also supported).
@@ -43,27 +39,10 @@
 
 ### Feature flags
 
-<<<<<<< HEAD
-`ulua` uses feature flags to reduce the amount of dependencies and compiled code, and allow to choose only required set of features.
-Below is a list of the available feature flags. By default `ulua` does not enable any features.
+`mlua` uses feature flags to reduce the amount of dependencies and compiled code, and allow to choose only required set of features.
+Below is a list of the available feature flags. By default `mlua` does not enable any features.
 
 * `vector4`: enable [Luau]'s 4-dimensional vector.
-=======
-`mlua` uses feature flags to reduce the number of dependencies and compiled code, and allow choosing only the required set of features.
-Below is a list of the available feature flags. By default `mlua` does not enable any features.
-
-* `lua54`: enable Lua [5.4] support
-* `lua53`: enable Lua [5.3] support
-* `lua52`: enable Lua [5.2] support
-* `lua51`: enable Lua [5.1] support
-* `luajit`: enable [LuaJIT] support
-* `luajit52`: enable [LuaJIT] support with partial compatibility with Lua 5.2
-* `luau`: enable [Luau] support (auto vendored mode)
-* `luau-jit`: enable [Luau] support with JIT backend.
-* `luau-vector4`: enable [Luau] support with 4-dimensional vector.
-* `vendored`: build static Lua(JIT) libraries from sources during `mlua` compilation using [lua-src] or [luajit-src]
-* `module`: enable module mode (building loadable `cdylib` library for Lua)
->>>>>>> 54907f80
 * `async`: enable async/await support (any executor can be used, eg. [tokio] or [async-std])
 * `send`: make `ulua::Lua: Send + Sync` (adds [`Send`] requirement to `ulua::Function` and `ulua::UserData`)
 * `error-send`: make `ulua:Error: Send + Sync`
@@ -132,11 +111,7 @@
 leak Lua stack space. This is mostly important to safely use `ulua` types in Drop impls, as you should not be
 using panics for general error handling.
 
-<<<<<<< HEAD
-Below is a list of `ulua` behaviors that should be considered a bug.
-=======
-Below is a list of `mlua` behaviors that should be considered bugs.
->>>>>>> 54907f80
+Below is a list of `mlua` behaviors that should be considered a bug.
 If you encounter them, a bug report would be very welcome:
 
   + If you can cause UB with `ulua` without typing the word "unsafe", this is a bug.
